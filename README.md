--- conflicted
+++ resolved
@@ -296,21 +296,13 @@
     fn=partial(tokenize_fn, tokenizer=Tokenizer(f"{input_dir}/checkpoints/Llama-2-7b-hf")), # Note: You can use HF tokenizer or any others
     inputs=inputs,
     output_dir="/teamspace/datasets/starcoderdata",
-<<<<<<< HEAD
-    chunk_size=(2049 * 8012), # Number of tokens to store by data chunks. This is roughly 64MB of tokens per data chunk.
-=======
     chunk_size=(2049 * 8012), # Number of tokens to store by chunks. This is roughly 64MB of tokens per chunk.
->>>>>>> 766bc462
 )
 ```
 
 ## On-Prem Storage with Network Drive
 
-<<<<<<< HEAD
-A network drive is a shared storage device on a local area network. On-prem compute nodes can mount and use network drive. In order to reduce their network overload, the `StreamingDataset` supports `caching` the data chunks.
-=======
 A network drive is a shared storage device on a local area network. On-prem compute nodes can mount and use network drive. In order to reduce their network overload, the `StreamingDataset` supports `caching` the chunks.
->>>>>>> 766bc462
 
 ```python
 from lightning.data import StreamingDataset
@@ -389,7 +381,7 @@
 )
 ```
 
-Also, the `optimize`operator  can do the same to make immense dataset streamable as follows:
+Also, the `optimize` operator  can do the same to make immense dataset streamable as follows:
 
 ```python
 from litdata import optimize, Machine
