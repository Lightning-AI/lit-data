### Multi modal Model Image and Text

# Installation Guide:

sudo apt install libpoppler-cpp-dev
pip install python-poppler
sudo apt install libpoppler-cpp-dev poppler-utils
pip install fpdf python-poppler pdf2image names

# Attention:

Please note that the provided data and scripts are intended solely for trying out the code and demonstrating the workflow. The synthetic data used in this example is simplified and may not fully represent the complexity and variability of real-world customer emails and documents. For a proper evaluation and effective training of the model, it is crucial to use larger datasets with more diversity and noise. Real-world data often contains various imperfections, such as OCR errors, different document formats, and varied writing styles, which need to be accounted for to develop a robust and reliable model.

# Document Classification for Customer Emails

This project demonstrates a simple example of classifying customer email documents into three categories: cancellations, IBAN changes, and damage reports. The classification leverages both computer vision and natural language processing (NLP) techniques. Specifically, it combines the power of a BERT model for text analysis and a ResNet18 model for image recognition.

## Table of Contents

1. [Introduction](#introduction)
1. [Data Generation](#data-generation)
1. [Data Preparation](#data-preparation)
1. [Model Training](#model-training)
1. [Results](#results)
1. [Usage](#usage)
1. [Dependencies](#dependencies)
1. [License](#license)

## Introduction

In this example, we classify documents attached to customer emails and the email text itself into three classes:

- Cancellations
- IBAN Changes
- Damage Reports

We use a combined deep learning model where:

- A BERT model handles the NLP task of analyzing text.
- A ResNet18 model handles image recognition of the document.
- Both latent space representations are combined through a projection, followed by a classification head.

## Data Generation

The script includes a data generation module that simulates the creation of documents and their corresponding OCR text. This synthetic data is used to train and evaluate the model.

## Data Preparation

Data is processed and converted using `litdata`, which structures the data in a format suitable for training our deep learning model.

## Model Training

The combined model is trained on the prepared dataset. Training involves:

- Extracting text features using the BERT model.
- Extracting image features using the ResNet18 model.
- Combining these features in a projection layer.
- Classifying the combined features into the predefined classes.

## Evaluation

The model is evaluated using several metrics on the test dataset, including:

- Accuracy
- F1 Score
- Recall
- Precision

Additionally, the evaluation includes the generation of a confusion matrix and a detailed classification report, which are stored as CSV files. Predictions and logits are also saved for further analysis.

## Results

The evaluation results are stored in the following files:

- `test_confusion_matrix.csv`
- `test_classification_report.csv`
- `test_lables_predictions.csv`

## Usage

To use this code, follow these steps:

1. **Generate Data:**
<<<<<<< HEAD
    ```python
    python generate.py
    ```

2. **Prepare Data:**
    ```python
    python convert.py
    ```

3. **Train Model:**
    ```python
    python train.py
    ```
=======

   ```python
   python examples/multi_modal/generate.py
   ```

1. **Prepare Data:**

   ```python
   python examples/multi_modal/convert.py
   ```

1. **Train Model:**

   ```python
   python examples/multi_modal/train.py
   ```
>>>>>>> c25f83e0

The scripts will handle data generation, preparation, training, and evaluation sequentially.

## Dependencies

Ensure you have the following dependencies installed:

- fpdf
- pdf2image
- names
- pyarrow
- pandas
- transformers
- litdata
- lightning
- joblib
- torchvision
- scikit-learn

You can install the necessary Python packages using:

```bash
pip install -r requirements.txt
```

## License

This project is licensed under the APACHE 2.0 License. See the [LICENSE](LICENSE) file for details.

______________________________________________________________________

For more detailed information on each step, please refer to the individual script files and the inline documentation provided within the code.<|MERGE_RESOLUTION|>--- conflicted
+++ resolved
@@ -8,7 +8,6 @@
 pip install fpdf python-poppler pdf2image names
 
 # Attention:
-
 Please note that the provided data and scripts are intended solely for trying out the code and demonstrating the workflow. The synthetic data used in this example is simplified and may not fully represent the complexity and variability of real-world customer emails and documents. For a proper evaluation and effective training of the model, it is crucial to use larger datasets with more diversity and noise. Real-world data often contains various imperfections, such as OCR errors, different document formats, and varied writing styles, which need to be accounted for to develop a robust and reliable model.
 
 # Document Classification for Customer Emails
@@ -16,26 +15,23 @@
 This project demonstrates a simple example of classifying customer email documents into three categories: cancellations, IBAN changes, and damage reports. The classification leverages both computer vision and natural language processing (NLP) techniques. Specifically, it combines the power of a BERT model for text analysis and a ResNet18 model for image recognition.
 
 ## Table of Contents
-
 1. [Introduction](#introduction)
-1. [Data Generation](#data-generation)
-1. [Data Preparation](#data-preparation)
-1. [Model Training](#model-training)
-1. [Results](#results)
-1. [Usage](#usage)
-1. [Dependencies](#dependencies)
-1. [License](#license)
+2. [Data Generation](#data-generation)
+3. [Data Preparation](#data-preparation)
+4. [Model Training](#model-training)
+5. [Results](#results)
+6. [Usage](#usage)
+7. [Dependencies](#dependencies)
+8. [License](#license)
 
 ## Introduction
 
 In this example, we classify documents attached to customer emails and the email text itself into three classes:
-
 - Cancellations
 - IBAN Changes
 - Damage Reports
 
 We use a combined deep learning model where:
-
 - A BERT model handles the NLP task of analyzing text.
 - A ResNet18 model handles image recognition of the document.
 - Both latent space representations are combined through a projection, followed by a classification head.
@@ -51,7 +47,6 @@
 ## Model Training
 
 The combined model is trained on the prepared dataset. Training involves:
-
 - Extracting text features using the BERT model.
 - Extracting image features using the ResNet18 model.
 - Combining these features in a projection layer.
@@ -60,7 +55,6 @@
 ## Evaluation
 
 The model is evaluated using several metrics on the test dataset, including:
-
 - Accuracy
 - F1 Score
 - Recall
@@ -71,7 +65,6 @@
 ## Results
 
 The evaluation results are stored in the following files:
-
 - `test_confusion_matrix.csv`
 - `test_classification_report.csv`
 - `test_lables_predictions.csv`
@@ -81,45 +74,25 @@
 To use this code, follow these steps:
 
 1. **Generate Data:**
-<<<<<<< HEAD
     ```python
-    python generate.py
+    python examples/multi_modal/generate.py
     ```
 
 2. **Prepare Data:**
     ```python
-    python convert.py
+    python examples/multi_modal/convert.py
     ```
 
 3. **Train Model:**
     ```python
-    python train.py
+    python examples/multi_modal/train.py
     ```
-=======
-
-   ```python
-   python examples/multi_modal/generate.py
-   ```
-
-1. **Prepare Data:**
-
-   ```python
-   python examples/multi_modal/convert.py
-   ```
-
-1. **Train Model:**
-
-   ```python
-   python examples/multi_modal/train.py
-   ```
->>>>>>> c25f83e0
 
 The scripts will handle data generation, preparation, training, and evaluation sequentially.
 
 ## Dependencies
 
 Ensure you have the following dependencies installed:
-
 - fpdf
 - pdf2image
 - names
@@ -133,7 +106,6 @@
 - scikit-learn
 
 You can install the necessary Python packages using:
-
 ```bash
 pip install -r requirements.txt
 ```
@@ -142,6 +114,6 @@
 
 This project is licensed under the APACHE 2.0 License. See the [LICENSE](LICENSE) file for details.
 
-______________________________________________________________________
+---
 
 For more detailed information on each step, please refer to the individual script files and the inline documentation provided within the code.