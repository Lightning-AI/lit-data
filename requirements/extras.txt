--- conflicted
+++ resolved
@@ -3,12 +3,7 @@
 viztracer
 pyarrow
 tqdm
-<<<<<<< HEAD
-lightning-cloud == 0.5.70 # Must be pinned to ensure compatibility
+lightning-sdk ==0.1.17 # Must be pinned to ensure compatibility
 google-cloud-storage
 fsspec[gs] # google cloud storage
-fsspec[abfs] # azure blob
-=======
-lightning-sdk ==0.1.17 # Must be pinned to ensure compatibility
-google-cloud-storage
->>>>>>> 6af82c77
+fsspec[abfs] # azure blob