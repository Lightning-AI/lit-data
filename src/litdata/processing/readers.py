--- conflicted
+++ resolved
@@ -33,12 +33,7 @@
 
     @abstractmethod
     def remap_items(self, items: Any, num_workers: int) -> List[Any]:
-<<<<<<< HEAD
         """Remap the items provided by the users into items more adapted to be distributed."""
-        pass
-=======
-        """This method is meant to remap the items provided by the users into items more adapted to be distributed."""
->>>>>>> 8eb516a3
 
     @abstractmethod
     def read(self, item: Any) -> Any:
